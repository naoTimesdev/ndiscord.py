--- conflicted
+++ resolved
@@ -249,11 +249,8 @@
         self.managed: bool = data.get("managed", False)
         self.mentionable: bool = data.get("mentionable", False)
         self._icon: str = data.get("icon", None)
-<<<<<<< HEAD
-=======
         self._emoji_unicode: str = data.get("unicode_emoji", None)
         self.tags: Optional[RoleTags]
->>>>>>> b5043740
 
         try:
             self.tags = RoleTags(data["tags"])
